import express, { type Request, Response, NextFunction } from 'express';
import cors from 'cors';
import fs from 'fs';
import path from 'path';
import { registerRoutes } from './routes';
import { setupVite, serveStatic, log } from './vite';
import { seedDatabase } from './seed-db';
import { migrateFairWorkSchema } from './migrate-db';
import { migrateGtoComplianceSchema } from './migrate-gto-compliance';
import { seedGtoComplianceStandards } from './seed-gto-compliance';
import { seedEnrichmentData } from './seed-enrichment';
import { migrateVetSchema } from './migrate-vet';
import { migrateRolesSchema } from './migrate-roles';
import { migrateHostPreferredQualifications } from './migrate-host-preferred-quals';
import { migrateEnrichmentSchema } from './migrate-enrichment';
import { migrateProgressReviewsSchema } from './migrate-progress-reviews';
import { migrateHostEmployersFields } from './migrate-host-employers-fields';
import { migrateWHS } from './migrate-whs';
import { migrateWhsDocuments } from './migrate-whs-documents';
import { migrateWhsRiskAssessments } from './migrate-whs-risk-assessments';
import { migrateLabourHireSchema } from './migrate-labour-hire';
import { migrateUnifiedContactsSystem, seedContactTags } from './migrate-unified-contacts';
import { initializeScheduledTasks } from './scheduled-tasks';
<<<<<<< HEAD
import { env } from './utils/env';

const uploadDir = path.resolve(env.UPLOAD_DIR);
if (!fs.existsSync(uploadDir)) {
  fs.mkdirSync(uploadDir, { recursive: true });
}
=======
import { assertEnvVars } from './utils/env';
>>>>>>> 8ff0cc6c

const app = express();

// CORS configuration
app.use(cors({
  origin: [
    'http://localhost:5173', // Vite dev server
    'http://localhost:3000', // Common React dev port
    'http://localhost:5000', // Same port as server
    'http://127.0.0.1:5173',
    'http://127.0.0.1:3000', 
    'http://127.0.0.1:5000'
  ],
  credentials: true,
  methods: ['GET', 'POST', 'PUT', 'DELETE', 'PATCH', 'OPTIONS'],
  allowedHeaders: ['Content-Type', 'Authorization', 'X-Requested-With'],
}));

app.use(express.json());
app.use(express.urlencoded({ extended: false }));

// Favicon handler
app.get('/favicon.ico', (_req, res) => res.status(204).end());

// Test page for authentication
app.get('/test-auth', (_req, res) => {
  res.sendFile('/tmp/auth-test.html');
});

// Dynamic port (default 5000 for dev, from env for prod)
const port = env.PORT;

// Ensure required environment variables are present before starting
const requiredEnv = ['DATABASE_URL', 'UPLOAD_DIR'];
if (process.env.NODE_ENV === 'production') {
  requiredEnv.push('FAIRWORK_API_URL', 'FAIRWORK_API_KEY');
}
assertEnvVars(requiredEnv);

// Health routes
if (env.NODE_ENV === 'production') {
  app.get('/', (_req, res) => {
    res.status(200).json({
      status: 'healthy',
      environment: 'production',
      timestamp: new Date().toISOString(),
      port,
    });
  });
}
app.get('/health-check', (_req, res) => res.status(200).send('OK'));
app.get('/api/health', (_req, res) => {
  res.status(200).json({
    status: 'ok',
    timestamp: new Date().toISOString(),
    service: 'apprentice-tracker',
    environment: env.NODE_ENV,
    fairwork_api: {
      url_configured: !!env.FAIRWORK_API_URL,
      key_configured: !!env.FAIRWORK_API_KEY,
    },
  });
});

// API request logging middleware
app.use((req, res, next) => {
  const start = Date.now();
  const path = req.path;
  let capturedJsonResponse: Record<string, any> | undefined = undefined;
  const originalResJson = res.json;
  res.json = function (bodyJson, ...args) {
    capturedJsonResponse = bodyJson;
    return originalResJson.apply(res, [bodyJson, ...args]);
  };
  res.on('finish', () => {
    const duration = Date.now() - start;
    if (path.startsWith('/api')) {
      let logLine = `${req.method} ${path} ${res.statusCode} in ${duration}ms`;
      if (capturedJsonResponse) logLine += ` :: ${JSON.stringify(capturedJsonResponse)}`;
      if (logLine.length > 80) logLine = logLine.slice(0, 79) + '…';
      log(logLine);
    }
  });
  next();
});

(async () => {
  // Migrations, with error logging
  try {
    await migrateRolesSchema(); log('Role Management schema migration completed');
    await migrateFairWorkSchema(); log('Fair Work schema migration completed');
    await migrateGtoComplianceSchema(); log('GTO Compliance schema migration completed');
    await migrateVetSchema(); log('VET Training schema migration completed');
    await migrateHostPreferredQualifications(); log('Host Preferred Qualifications schema migration completed');
    await migrateEnrichmentSchema(); log('Enrichment Program schema migration completed');
    await migrateProgressReviewsSchema(); log('Progress Reviews schema migration completed');
    await migrateHostEmployersFields(); log('Host Employers Fields migration completed');
    await migrateWHS(); log('Work Health and Safety (WHS) tables migration completed');
    await migrateWhsDocuments(); log('WHS documents schema updated successfully');
    await migrateWhsRiskAssessments(); log('WHS Risk Assessments schema updated successfully');
    await migrateLabourHireSchema(); log('Labour Hire Workers schema migration completed');
    await migrateUnifiedContactsSystem(); log('Unified Contacts and Clients schema migration completed');
  } catch (error) {
    log('Error migrating database schema: ' + error);
  }

  // Seeding, with error logging
  try {
    await seedDatabase(); log('Database seeded successfully');
    await seedGtoComplianceStandards(); log('GTO Compliance Standards seeded successfully');
    await seedEnrichmentData(); log('Enrichment Program data seeded successfully');
    await seedContactTags(); log('Contact Tags seeded successfully');
  } catch (error) {
    log('Error seeding database: ' + error);
  }

  // Register API/app routes
  const server = await registerRoutes(app);

  // Unmatched API routes (for debugging 404s)
  app.use('/api/*', (req, res) => {
    log(`[404] Unmatched API route: ${req.method} ${req.originalUrl}`);
    res.status(404).json({
      success: false,
      message: `API route not found: ${req.method} ${req.originalUrl}`,
      availableRoutes: [
        'GET /api/health',
        'POST /api/auth/login',
        'POST /api/auth/register',
        'GET /api/auth/verify',
      ],
    });
  });

  // Attach error handler for API errors
  app.use((err: any, _req: Request, res: Response, _next: NextFunction) => {
    const status = err.status || err.statusCode || 500;
    const message = err.message || 'Internal Server Error';
    log(`[ERROR] ${status}: ${message}`);
    res.status(status).json({ message });
    throw err;
  });

  // Vite/static serving (dev vs prod)
  if (app.get('env') === 'development') {
    await setupVite(app, server);
  } else {
    serveStatic(app);
  }

  // Global error handler
  app.use((err: any, _req: Request, res: Response, _next: NextFunction) => {
    log(`Error: ${err.message}`);
    res.status(500).json({ error: 'Internal Server Error', message: err.message });
  });

  log(`Environment: ${env.NODE_ENV}`);
  log(`Using port: ${port}`);

  // Port robust start: fallback to alt ports if needed
  const startServerWithFallback = (targetPort: number): Promise<any> => {
    return new Promise((resolve, reject) => {
      const instance = server.listen({
        port: targetPort,
        host: '0.0.0.0',
        reusePort: true,
      }, () => {
        log(`Server successfully started on port ${targetPort}`);
        try {
          initializeScheduledTasks();
          log('Scheduled tasks initialized');
        } catch (error) {
          log(`Failed to initialize scheduled tasks: ${error}`);
        }
        resolve(instance);
      });
      instance.on('error', (error: any) => {
        if (error.code === 'EADDRINUSE') {
          log(`Port ${targetPort} is already in use`);
          reject(error);
        } else {
          log(`Server error on port ${targetPort}: ${error.message}`);
          reject(error);
        }
      });
    });
  };

  let serverInstance;
  try {
    serverInstance = await startServerWithFallback(port);
  } catch (error) {
    // Try fallback ports if default in use
    const alternatives = env.NODE_ENV === 'production'
      ? [8080, 3000, 5001]
      : [5002, 5003, 8080];
    let started = false;
    for (const alt of alternatives) {
      try {
        log(`Trying alternative port ${alt}...`);
        serverInstance = await startServerWithFallback(alt);
        started = true;
        break;
      } catch {
        log(`Port ${alt} also in use, trying next...`);
      }
    }
    if (!started) {
      log('No available ports found. Exiting...');
      process.exit(1);
    }
  }

  // Graceful shutdown
  process.on('SIGTERM', () => {
    log('SIGTERM received, shutting down gracefully');
    serverInstance.close(() => log('Process terminated'));
  });
  process.on('SIGINT', () => {
    log('SIGINT received, shutting down gracefully');
    serverInstance.close(() => log('Process terminated'));
  });
})().catch(error => {
  log(`Fatal error during startup: ${error}`);
  process.exit(1);
});

// Export routes for prod server
export { registerRoutes } from './routes';<|MERGE_RESOLUTION|>--- conflicted
+++ resolved
@@ -21,16 +21,12 @@
 import { migrateLabourHireSchema } from './migrate-labour-hire';
 import { migrateUnifiedContactsSystem, seedContactTags } from './migrate-unified-contacts';
 import { initializeScheduledTasks } from './scheduled-tasks';
-<<<<<<< HEAD
 import { env } from './utils/env';
-
 const uploadDir = path.resolve(env.UPLOAD_DIR);
 if (!fs.existsSync(uploadDir)) {
   fs.mkdirSync(uploadDir, { recursive: true });
 }
-=======
 import { assertEnvVars } from './utils/env';
->>>>>>> 8ff0cc6c
 
 const app = express();
 
