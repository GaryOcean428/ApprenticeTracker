import express, { type Request, Response, NextFunction } from 'express';
import { registerRoutes } from './routes';
import { setupVite, serveStatic, log } from './vite';
import { seedDatabase } from './seed-db';
import { migrateFairWorkSchema } from './migrate-db';
import { migrateGtoComplianceSchema } from './migrate-gto-compliance';
import { seedGtoComplianceStandards } from './seed-gto-compliance';
import { seedEnrichmentData } from './seed-enrichment';
import { migrateVetSchema } from './migrate-vet';
import { migrateRolesSchema } from './migrate-roles';
import { migrateHostPreferredQualifications } from './migrate-host-preferred-quals';
import { migrateEnrichmentSchema } from './migrate-enrichment';
import { migrateProgressReviewsSchema } from './migrate-progress-reviews';
import { migrateHostEmployersFields } from './migrate-host-employers-fields';
import { migrateWHS } from './migrate-whs';
import { migrateWhsDocuments } from './migrate-whs-documents';
import { migrateWhsRiskAssessments } from './migrate-whs-risk-assessments';
import { migrateLabourHireSchema } from './migrate-labour-hire';
import { migrateUnifiedContactsSystem, seedContactTags } from './migrate-unified-contacts';
import { initializeScheduledTasks } from './scheduled-tasks';

const app = express();
app.use(express.json());
app.use(express.urlencoded({ extended: false }));

// Handle favicon request specifically to prevent 500 errors
app.get('/favicon.ico', (req, res) => {
  res.status(204).end();
});

// Use PORT from environment variable for deployment compatibility
// Use port 5000 for development (workflow expects this port)
const port = parseInt(process.env.PORT || '5000', 10);

// Health check endpoint only for production deployment
if (process.env.NODE_ENV === 'production') {
  app.get('/', (req, res) => {
    res.status(200).json({
      status: 'healthy',
      environment: 'production',
      timestamp: new Date().toISOString(),
      port: port,
    });
  });
}

// Additional health check endpoint for API testing
app.get('/health-check', (req, res) => {
  // Simple text response for health checks
  res.status(200).send('OK');
});

app.get('/api/health', (req, res) => {
  // Detailed JSON response for API health checks
  res.status(200).json({
    status: 'ok',
    timestamp: new Date().toISOString(),
    service: 'apprentice-tracker',
    environment: process.env.NODE_ENV || 'development',
    fairwork_api: {
      url_configured: !!process.env.FAIRWORK_API_URL,
      key_configured: !!process.env.FAIRWORK_API_KEY,
    },
  });
});

app.use((req, res, next) => {
  const start = Date.now();
  const path = req.path;
  let capturedJsonResponse: Record<string, any> | undefined = undefined;

  const originalResJson = res.json;
  res.json = function (bodyJson, ...args) {
    capturedJsonResponse = bodyJson;
    return originalResJson.apply(res, [bodyJson, ...args]);
  };

  res.on('finish', () => {
    const duration = Date.now() - start;
    if (path.startsWith('/api')) {
      let logLine = `${req.method} ${path} ${res.statusCode} in ${duration}ms`;
      if (capturedJsonResponse) {
        logLine += ` :: ${JSON.stringify(capturedJsonResponse)}`;
      }

      if (logLine.length > 80) {
        logLine = logLine.slice(0, 79) + '…';
      }

      log(logLine);
    }
  });

  next();
});

(async () => {
  // Perform database migrations if needed
  try {
    // Migrate Role Management schema
    await migrateRolesSchema();
    log('Role Management schema migration completed');

    // Migrate Fair Work schema
    await migrateFairWorkSchema();
    log('Fair Work schema migration completed');

    // Migrate GTO Compliance schema
    await migrateGtoComplianceSchema();
    log('GTO Compliance schema migration completed');

    // Migrate VET Training schema
    await migrateVetSchema();
    log('VET Training schema migration completed');

    // Migrate Host Employer Preferred Qualifications schema
    await migrateHostPreferredQualifications();
    log('Host Preferred Qualifications schema migration completed');

    // Migrate Enrichment Program tables
    await migrateEnrichmentSchema();
    log('Enrichment Program schema migration completed');

    // Migrate Progress Reviews schema
    await migrateProgressReviewsSchema();
    log('Progress Reviews schema migration completed');

    // Migrate Host Employers Fields
    await migrateHostEmployersFields();
    log('Host Employers Fields migration completed');

    // Migrate Work Health and Safety (WHS) tables
    await migrateWHS();
    log('Work Health and Safety (WHS) tables migration completed');

    // Update WHS documents schema with missing relationship fields
    await migrateWhsDocuments();
    log('WHS documents schema updated successfully');

    // Update WHS Risk Assessments schema with new fields
    await migrateWhsRiskAssessments();
    log('WHS Risk Assessments schema updated successfully');

    // Migrate Labour Hire Workers schema
    await migrateLabourHireSchema();
    log('Labour Hire Workers schema migration completed');

    // Migrate Unified Contacts and Clients schema
    await migrateUnifiedContactsSystem();
    log('Unified Contacts and Clients schema migration completed');
  } catch (error) {
    log('Error migrating database schema: ' + error);
  }

  // Seed the database with initial data if needed
  try {
    // Seed main database tables
    await seedDatabase();
    log('Database seeded successfully');

    // Seed GTO Compliance Standards
    await seedGtoComplianceStandards();
    log('GTO Compliance Standards seeded successfully');

    // Seed Enrichment Program data
    await seedEnrichmentData();
    log('Enrichment Program data seeded successfully');

    // Seed Contact Tags for unified contact system
    await seedContactTags();
    log('Contact Tags seeded successfully');
  } catch (error) {
    log('Error seeding database: ' + error);
  }

  const server = await registerRoutes(app);

  // Add a catch-all for unmatched API routes to help debug 404s
  app.use('/api/*', (req, res) => {
    log(`[404] Unmatched API route: ${req.method} ${req.originalUrl}`);
    res.status(404).json({
      success: false,
      message: `API route not found: ${req.method} ${req.originalUrl}`,
      availableRoutes: [
        'GET /api/health',
        'POST /api/auth/login',
        'POST /api/auth/register',
        'GET /api/auth/verify',
      ],
    });
  });

  app.use((err: any, _req: Request, res: Response, _next: NextFunction) => {
    const status = err.status || err.statusCode || 500;
    const message = err.message || 'Internal Server Error';

    log(`[ERROR] ${status}: ${message}`);
    res.status(status).json({ message });
    throw err;
  });

  // importantly only setup vite in development and after
  // setting up all the other routes so the catch-all route
  // doesn't interfere with the other routes
  if (app.get('env') === 'development') {
    await setupVite(app, server);
  } else {
    serveStatic(app);
  }

  // This health check is already defined above - removing duplicate

  // Global error handler
  app.use((err: any, req: Request, res: Response, next: NextFunction) => {
    log(`Error: ${err.message}`);
    res.status(500).json({ error: 'Internal Server Error', message: err.message });
  });

  // Log environment information for debugging
  log(`Environment: ${process.env.NODE_ENV || 'development'}`);
  log(`Using port: ${port}`);
<<<<<<< HEAD

  const serverInstance = server.listen(
    {
      port,
      host: '0.0.0.0',
      reusePort: true,
    },
    () => {
      log(`Server successfully started on port ${port}`);

      // Initialize scheduled tasks with error handling
      try {
        initializeScheduledTasks();
        log('Scheduled tasks initialized');
      } catch (error) {
        log(`Failed to initialize scheduled tasks: ${error}`);
      }
    }
  );
=======
  
  // Add port conflict detection and graceful handling
  const startServerWithFallback = (targetPort: number): Promise<any> => {
    return new Promise((resolve, reject) => {
      const serverInstance = server.listen({
        port: targetPort,
        host: "0.0.0.0",
        reusePort: true,
      }, () => {
        log(`Server successfully started on port ${targetPort}`);
        
        // Initialize scheduled tasks with error handling
        try {
          initializeScheduledTasks();
          log("Scheduled tasks initialized");
        } catch (error) {
          log(`Failed to initialize scheduled tasks: ${error}`);
        }
        
        resolve(serverInstance);
      });

      serverInstance.on('error', (error: any) => {
        if (error.code === 'EADDRINUSE') {
          log(`Port ${targetPort} is already in use`);
          reject(error);
        } else {
          log(`Server error on port ${targetPort}: ${error.message}`);
          reject(error);
        }
      });
    });
  };

  let serverInstance;
  try {
    serverInstance = await startServerWithFallback(port);
  } catch (error) {
    // Try alternative ports if the default port is in use
    const alternativePorts = process.env.NODE_ENV === 'production' 
      ? [8080, 3000, 5001] 
      : [5002, 5003, 8080];
    
    let started = false;
    for (const altPort of alternativePorts) {
      try {
        log(`Trying alternative port ${altPort}...`);
        serverInstance = await startServerWithFallback(altPort);
        started = true;
        break;
      } catch (altError) {
        log(`Port ${altPort} also in use, trying next...`);
      }
    }
    
    if (!started) {
      log('No available ports found. Exiting...');
      process.exit(1);
    }
  }
>>>>>>> 0930ade6

  // Ensure the server keeps running
  process.on('SIGTERM', () => {
    log('SIGTERM received, shutting down gracefully');
    serverInstance.close(() => {
      log('Process terminated');
    });
  });

  process.on('SIGINT', () => {
    log('SIGINT received, shutting down gracefully');
    serverInstance.close(() => {
      log('Process terminated');
    });
  });
})().catch(error => {
  log(`Fatal error during startup: ${error}`);
  process.exit(1);
});

// Export registerRoutes for production server
export { registerRoutes } from './routes';<|MERGE_RESOLUTION|>--- conflicted
+++ resolved
@@ -23,35 +23,25 @@
 app.use(express.json());
 app.use(express.urlencoded({ extended: false }));
 
-// Handle favicon request specifically to prevent 500 errors
-app.get('/favicon.ico', (req, res) => {
-  res.status(204).end();
-});
-
-// Use PORT from environment variable for deployment compatibility
-// Use port 5000 for development (workflow expects this port)
+// Favicon handler
+app.get('/favicon.ico', (_req, res) => res.status(204).end());
+
+// Dynamic port (default 5000 for dev, from env for prod)
 const port = parseInt(process.env.PORT || '5000', 10);
 
-// Health check endpoint only for production deployment
+// Health routes
 if (process.env.NODE_ENV === 'production') {
-  app.get('/', (req, res) => {
+  app.get('/', (_req, res) => {
     res.status(200).json({
       status: 'healthy',
       environment: 'production',
       timestamp: new Date().toISOString(),
-      port: port,
+      port,
     });
   });
 }
-
-// Additional health check endpoint for API testing
-app.get('/health-check', (req, res) => {
-  // Simple text response for health checks
-  res.status(200).send('OK');
-});
-
-app.get('/api/health', (req, res) => {
-  // Detailed JSON response for API health checks
+app.get('/health-check', (_req, res) => res.status(200).send('OK'));
+app.get('/api/health', (_req, res) => {
   res.status(200).json({
     status: 'ok',
     timestamp: new Date().toISOString(),
@@ -64,118 +54,62 @@
   });
 });
 
+// API request logging middleware
 app.use((req, res, next) => {
   const start = Date.now();
   const path = req.path;
   let capturedJsonResponse: Record<string, any> | undefined = undefined;
-
   const originalResJson = res.json;
   res.json = function (bodyJson, ...args) {
     capturedJsonResponse = bodyJson;
     return originalResJson.apply(res, [bodyJson, ...args]);
   };
-
   res.on('finish', () => {
     const duration = Date.now() - start;
     if (path.startsWith('/api')) {
       let logLine = `${req.method} ${path} ${res.statusCode} in ${duration}ms`;
-      if (capturedJsonResponse) {
-        logLine += ` :: ${JSON.stringify(capturedJsonResponse)}`;
-      }
-
-      if (logLine.length > 80) {
-        logLine = logLine.slice(0, 79) + '…';
-      }
-
+      if (capturedJsonResponse) logLine += ` :: ${JSON.stringify(capturedJsonResponse)}`;
+      if (logLine.length > 80) logLine = logLine.slice(0, 79) + '…';
       log(logLine);
     }
   });
-
   next();
 });
 
 (async () => {
-  // Perform database migrations if needed
+  // Migrations, with error logging
   try {
-    // Migrate Role Management schema
-    await migrateRolesSchema();
-    log('Role Management schema migration completed');
-
-    // Migrate Fair Work schema
-    await migrateFairWorkSchema();
-    log('Fair Work schema migration completed');
-
-    // Migrate GTO Compliance schema
-    await migrateGtoComplianceSchema();
-    log('GTO Compliance schema migration completed');
-
-    // Migrate VET Training schema
-    await migrateVetSchema();
-    log('VET Training schema migration completed');
-
-    // Migrate Host Employer Preferred Qualifications schema
-    await migrateHostPreferredQualifications();
-    log('Host Preferred Qualifications schema migration completed');
-
-    // Migrate Enrichment Program tables
-    await migrateEnrichmentSchema();
-    log('Enrichment Program schema migration completed');
-
-    // Migrate Progress Reviews schema
-    await migrateProgressReviewsSchema();
-    log('Progress Reviews schema migration completed');
-
-    // Migrate Host Employers Fields
-    await migrateHostEmployersFields();
-    log('Host Employers Fields migration completed');
-
-    // Migrate Work Health and Safety (WHS) tables
-    await migrateWHS();
-    log('Work Health and Safety (WHS) tables migration completed');
-
-    // Update WHS documents schema with missing relationship fields
-    await migrateWhsDocuments();
-    log('WHS documents schema updated successfully');
-
-    // Update WHS Risk Assessments schema with new fields
-    await migrateWhsRiskAssessments();
-    log('WHS Risk Assessments schema updated successfully');
-
-    // Migrate Labour Hire Workers schema
-    await migrateLabourHireSchema();
-    log('Labour Hire Workers schema migration completed');
-
-    // Migrate Unified Contacts and Clients schema
-    await migrateUnifiedContactsSystem();
-    log('Unified Contacts and Clients schema migration completed');
+    await migrateRolesSchema(); log('Role Management schema migration completed');
+    await migrateFairWorkSchema(); log('Fair Work schema migration completed');
+    await migrateGtoComplianceSchema(); log('GTO Compliance schema migration completed');
+    await migrateVetSchema(); log('VET Training schema migration completed');
+    await migrateHostPreferredQualifications(); log('Host Preferred Qualifications schema migration completed');
+    await migrateEnrichmentSchema(); log('Enrichment Program schema migration completed');
+    await migrateProgressReviewsSchema(); log('Progress Reviews schema migration completed');
+    await migrateHostEmployersFields(); log('Host Employers Fields migration completed');
+    await migrateWHS(); log('Work Health and Safety (WHS) tables migration completed');
+    await migrateWhsDocuments(); log('WHS documents schema updated successfully');
+    await migrateWhsRiskAssessments(); log('WHS Risk Assessments schema updated successfully');
+    await migrateLabourHireSchema(); log('Labour Hire Workers schema migration completed');
+    await migrateUnifiedContactsSystem(); log('Unified Contacts and Clients schema migration completed');
   } catch (error) {
     log('Error migrating database schema: ' + error);
   }
 
-  // Seed the database with initial data if needed
+  // Seeding, with error logging
   try {
-    // Seed main database tables
-    await seedDatabase();
-    log('Database seeded successfully');
-
-    // Seed GTO Compliance Standards
-    await seedGtoComplianceStandards();
-    log('GTO Compliance Standards seeded successfully');
-
-    // Seed Enrichment Program data
-    await seedEnrichmentData();
-    log('Enrichment Program data seeded successfully');
-
-    // Seed Contact Tags for unified contact system
-    await seedContactTags();
-    log('Contact Tags seeded successfully');
+    await seedDatabase(); log('Database seeded successfully');
+    await seedGtoComplianceStandards(); log('GTO Compliance Standards seeded successfully');
+    await seedEnrichmentData(); log('Enrichment Program data seeded successfully');
+    await seedContactTags(); log('Contact Tags seeded successfully');
   } catch (error) {
     log('Error seeding database: ' + error);
   }
 
+  // Register API/app routes
   const server = await registerRoutes(app);
 
-  // Add a catch-all for unmatched API routes to help debug 404s
+  // Unmatched API routes (for debugging 404s)
   app.use('/api/*', (req, res) => {
     log(`[404] Unmatched API route: ${req.method} ${req.originalUrl}`);
     res.status(404).json({
@@ -190,79 +124,49 @@
     });
   });
 
+  // Attach error handler for API errors
   app.use((err: any, _req: Request, res: Response, _next: NextFunction) => {
     const status = err.status || err.statusCode || 500;
     const message = err.message || 'Internal Server Error';
-
     log(`[ERROR] ${status}: ${message}`);
     res.status(status).json({ message });
     throw err;
   });
 
-  // importantly only setup vite in development and after
-  // setting up all the other routes so the catch-all route
-  // doesn't interfere with the other routes
+  // Vite/static serving (dev vs prod)
   if (app.get('env') === 'development') {
     await setupVite(app, server);
   } else {
     serveStatic(app);
   }
 
-  // This health check is already defined above - removing duplicate
-
   // Global error handler
-  app.use((err: any, req: Request, res: Response, next: NextFunction) => {
+  app.use((err: any, _req: Request, res: Response, _next: NextFunction) => {
     log(`Error: ${err.message}`);
     res.status(500).json({ error: 'Internal Server Error', message: err.message });
   });
 
-  // Log environment information for debugging
   log(`Environment: ${process.env.NODE_ENV || 'development'}`);
   log(`Using port: ${port}`);
-<<<<<<< HEAD
-
-  const serverInstance = server.listen(
-    {
-      port,
-      host: '0.0.0.0',
-      reusePort: true,
-    },
-    () => {
-      log(`Server successfully started on port ${port}`);
-
-      // Initialize scheduled tasks with error handling
-      try {
-        initializeScheduledTasks();
-        log('Scheduled tasks initialized');
-      } catch (error) {
-        log(`Failed to initialize scheduled tasks: ${error}`);
-      }
-    }
-  );
-=======
-  
-  // Add port conflict detection and graceful handling
+
+  // Port robust start: fallback to alt ports if needed
   const startServerWithFallback = (targetPort: number): Promise<any> => {
     return new Promise((resolve, reject) => {
-      const serverInstance = server.listen({
+      const instance = server.listen({
         port: targetPort,
-        host: "0.0.0.0",
+        host: '0.0.0.0',
         reusePort: true,
       }, () => {
         log(`Server successfully started on port ${targetPort}`);
-        
-        // Initialize scheduled tasks with error handling
         try {
           initializeScheduledTasks();
-          log("Scheduled tasks initialized");
+          log('Scheduled tasks initialized');
         } catch (error) {
           log(`Failed to initialize scheduled tasks: ${error}`);
         }
-        
-        resolve(serverInstance);
+        resolve(instance);
       });
-
-      serverInstance.on('error', (error: any) => {
+      instance.on('error', (error: any) => {
         if (error.code === 'EADDRINUSE') {
           log(`Port ${targetPort} is already in use`);
           reject(error);
@@ -278,48 +182,40 @@
   try {
     serverInstance = await startServerWithFallback(port);
   } catch (error) {
-    // Try alternative ports if the default port is in use
-    const alternativePorts = process.env.NODE_ENV === 'production' 
-      ? [8080, 3000, 5001] 
+    // Try fallback ports if default in use
+    const alternatives = process.env.NODE_ENV === 'production'
+      ? [8080, 3000, 5001]
       : [5002, 5003, 8080];
-    
     let started = false;
-    for (const altPort of alternativePorts) {
+    for (const alt of alternatives) {
       try {
-        log(`Trying alternative port ${altPort}...`);
-        serverInstance = await startServerWithFallback(altPort);
+        log(`Trying alternative port ${alt}...`);
+        serverInstance = await startServerWithFallback(alt);
         started = true;
         break;
-      } catch (altError) {
-        log(`Port ${altPort} also in use, trying next...`);
+      } catch {
+        log(`Port ${alt} also in use, trying next...`);
       }
     }
-    
     if (!started) {
       log('No available ports found. Exiting...');
       process.exit(1);
     }
   }
->>>>>>> 0930ade6
-
-  // Ensure the server keeps running
+
+  // Graceful shutdown
   process.on('SIGTERM', () => {
     log('SIGTERM received, shutting down gracefully');
-    serverInstance.close(() => {
-      log('Process terminated');
-    });
-  });
-
+    serverInstance.close(() => log('Process terminated'));
+  });
   process.on('SIGINT', () => {
     log('SIGINT received, shutting down gracefully');
-    serverInstance.close(() => {
-      log('Process terminated');
-    });
+    serverInstance.close(() => log('Process terminated'));
   });
 })().catch(error => {
   log(`Fatal error during startup: ${error}`);
   process.exit(1);
 });
 
-// Export registerRoutes for production server
+// Export routes for prod server
 export { registerRoutes } from './routes';