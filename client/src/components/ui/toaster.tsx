import { Toaster as SonnerToaster } from "sonner"

export function Toaster() {
  return (
    <SonnerToaster
<<<<<<< HEAD
      position="top-right"
=======
      className="toaster group"
>>>>>>> 0930ade6
      toastOptions={{
        classNames: {
          toast:
            "group toast group-[.toaster]:bg-background group-[.toaster]:text-foreground group-[.toaster]:border-border group-[.toaster]:shadow-lg",
          description: "group-[.toast]:text-muted-foreground",
          actionButton:
            "group-[.toast]:bg-primary group-[.toast]:text-primary-foreground",
          cancelButton:
            "group-[.toast]:bg-muted group-[.toast]:text-muted-foreground",
        },
      }}
    />
  );
}<|MERGE_RESOLUTION|>--- conflicted
+++ resolved
@@ -1,13 +1,10 @@
-import { Toaster as SonnerToaster } from "sonner"
+import { Toaster as SonnerToaster } from "sonner";
 
 export function Toaster() {
   return (
     <SonnerToaster
-<<<<<<< HEAD
       position="top-right"
-=======
       className="toaster group"
->>>>>>> 0930ade6
       toastOptions={{
         classNames: {
           toast:
